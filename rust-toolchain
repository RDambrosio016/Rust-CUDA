# If you see this, run `rustup self update` to get rustup 1.23 or newer.

# NOTE: above comment is for older `rustup` (before TOML support was added),
# which will treat the first line as the toolchain name, and therefore show it
# to the user in the error, instead of "error: invalid channel name '[toolchain]'".

[toolchain]
<<<<<<< HEAD
channel = "nightly-2021-10-18"
components = ["rust-src", "rustc-dev"]
=======
channel = "nightly-2021-12-04"
components = ["rust-src", "rustc-dev", "llvm-tools-preview"]
>>>>>>> 45b334dc
<|MERGE_RESOLUTION|>--- conflicted
+++ resolved
@@ -5,10 +5,5 @@
 # to the user in the error, instead of "error: invalid channel name '[toolchain]'".
 
 [toolchain]
-<<<<<<< HEAD
-channel = "nightly-2021-10-18"
-components = ["rust-src", "rustc-dev"]
-=======
 channel = "nightly-2021-12-04"
-components = ["rust-src", "rustc-dev", "llvm-tools-preview"]
->>>>>>> 45b334dc
+components = ["rust-src", "rustc-dev", "llvm-tools-preview"]